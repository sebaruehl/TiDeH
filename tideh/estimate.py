--- conflicted
+++ resolved
@@ -151,14 +151,11 @@
         window_event_count.append(count_current)
         estimations.append(est)
 
-<<<<<<< HEAD
-    return estimations, window_event_count, window_middle
-=======
     return estimations, window_event_count, window_middle
 
 
-def estimate_p0_vec(event_times, follower, obs_time=6, f=functions.infectious_rate_dv_p0, kernel=functions.kernel_zhao_vec,
-                    dt=0.001, **params):
+def estimate_p0_vec(event_times, follower, obs_time=6, f=functions.infectious_rate_dv_p0,
+                    kernel=functions.kernel_zhao_vec, dt=0.001, **params):
     """
     Directly estimates parameter p0 of the infectious rate using maximum likelihood estimation.
     Other parameters of the infectious rate are constant and are passed in **params.
@@ -181,18 +178,4 @@
     k_sum = np.array([np.sum(fol * kernel(dtt - e_t)) for dtt in ints])
     gt = dp * k_sum * dt
 
-    return e_t.size / gt.sum()
-
-
-def get_event_count(event_times, start, end):
-    """
-    Count of events in given interval.
-
-    :param event_times: nd-array of event times
-    :param start: interval start
-    :param end: interval end
-    :return: count of events in interval
-    """
-    mask = (event_times > start) & (event_times <= end)
-    return event_times[mask].size
->>>>>>> 4d6d58a1
+    return e_t.size / gt.sum()